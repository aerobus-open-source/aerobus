--- conflicted
+++ resolved
@@ -1,9 +1,5 @@
 // TO compile with nvcc -O3 -std=c++20 -arch=sm_90 fp16.cu
-<<<<<<< HEAD
-// TO GET optimal performances, modify cuda_fp16.h by adding __CUDA_FP16_CONSTEXPR__ to line 5039 (version 12.6)
-=======
 // Beforehand, you need to modify cuda_fp16.h by adding __CUDA_FP16_CONSTEXPR__ to line 5039 (version 12.6)
->>>>>>> 16d4e417
 #include <cstdio>
 
 #define WITH_CUDA_FP16
@@ -87,12 +83,8 @@
 
 __global__ void run(size_t N, float_type* in, float_type* out) {
     for(size_t i = threadIdx.x + blockDim.x * blockIdx.x; i < N; i += blockDim.x * gridDim.x) {
-<<<<<<< HEAD
-        out[i] = f(f(f(f(f(f(f(f(f(f(f(f(in[i]))))))))))));
-=======
         // fp16 FMA pipeline is quite wide so we need to feed it with a LOT of computations
         out[i] = f(f(f(f(f(f(f(f(f(f(f(f(f(f(f(f(f(f(in[i]))))))))))))))))));
->>>>>>> 16d4e417
     }
 }
 
